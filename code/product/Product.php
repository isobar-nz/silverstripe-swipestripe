<?php
/**
 * Represents a Product, which is a type of a {@link Page}. Products are managed in a seperate
 * admin area {@link ShopAdmin}. A product can have {@link Variation}s, in fact if a Product
 * has attributes (e.g Size, Color) then it must have Variations. Products are Versioned so that
 * when a Product is added to an Order, then subsequently changed, the Order can get the correct
 * details about the Product.
 * 
 * @author Frank Mullenger <frankmullenger@gmail.com>
 * @copyright Copyright (c) 2011, Frank Mullenger
 * @package shop
 * @subpackage product
 * @version 1.0
 */
class Product extends Page {
  
  /**
   * Flag for denoting if this is the first time this Product is being written.
   * 
   * @var Boolean
   */
  protected $firstWrite = false;
  
  /**
   * Currency allowed to be used for products
   * Code match Payment::$site_currency
   * Only one currency site wide allowed
   * 
   * TODO Set currency in a central location
   * 
   * @var Array Currency code indexes currency name
   */
  public static $allowed_currency = array(
    'NZD' => 'New Zealand Dollar'
  );

  /**
   * DB fields for Product.
   * 
   * @var Array
   */
  public static $db = array(
    'Amount' => 'Money',
    //'Stock' => 'Int'
  );
  
  public static $has_one = array(
    'StockLevel' => 'StockLevel'
  );

  /**
   * Has many relations for Product.
   * 
   * @var Array
   */
  public static $has_many = array(
    'Images' => 'ProductImage',
    'Options' => 'Option',
    'Variations' => 'Variation'
  );
  
  /**
   * Many many relations for Product
   * 
   * @var Array
   */
  public static $many_many = array(
    'Attributes' => 'Attribute'
  );
  
  /**
   * Belongs many many relations for Product
   * 
   * @var Array
   */
  static $belongs_many_many = array(    
    'ProductCategories' => 'ProductCategory'
  );
  
  /**
   * Defaults for Product
   * 
   * @var Array
   */
  public static $defaults = array(
    'ParentID' => -1
  );
  
  /**
   * Summary fields for displaying Products in the CMS
   * 
   * @var Array
   */
  public static $summary_fields = array(
    'FirstImage' => 'Image',
    'SummaryOfPrice' => 'Price',
	  'Title' => 'Name',
    'Status' => 'Status',
    'SummaryOfCategories' => 'Categories'
	);
	
	/**
   * Searchable fields for searching for Products in the CMS
   * 
   * @var Array
   */
	public static $searchable_fields = array(
	  'Title' => array(
			'field' => 'TextField',
			'filter' => 'PartialMatchFilter',
			'title' => 'Name'
		),
		'Status' => array(
			'filter' => 'PublishedStatusSearchFilter',
			'title' => 'Status'
		),
		'Category' => array(
  		'filter' => 'ProductCategorySearchFilter',
  	)
	);
	
	/**
   * Casting for searchable fields
   * 
   * @see Product::$searchable_fields
   * @var Array
   */
	public static $casting = array(
		'Category' => 'Varchar'
	);
	
	/**
	 * Filter for order admin area search.
	 * 
	 * @see DataObject::scaffoldSearchFields()
	 * @return FieldSet
	 */
  function scaffoldSearchFields(){
		$fieldSet = parent::scaffoldSearchFields();

		$statusField = new DropdownField('Status', 'Status', array(
		  1 => "published", 
		  2 => "not published"
		));
		$statusField->setHasEmptyDefault(true);
		$fieldSet->push($statusField);
		
		$categories = DataObject::get('ProductCategory');
		$categoryOptions = array();
		if ($categories) foreach ($categories as $productCategory) {
		  $categoryOptions[$productCategory->ID] = $productCategory->MenuTitle;
		}

		if ($categoryOptions) {
		  $fieldSet->push(new CheckboxSetField('Category', 'Category', $categoryOptions));
		}

		return $fieldSet;
	}
	
	/**
	 * Set firstWrite flag if this is the first time this Product is written.
	 * If this product is a child of a ProductCategory, make sure that ProductCategory 
	 * is in the ProductCategories for this Product.
	 * 
	 * @see SiteTree::onBeforeWrite()
	 * @see Product::onAfterWrite()
	 */
  function onBeforeWrite() {
    parent::onBeforeWrite();
    if (!$this->ID) $this->firstWrite = true;
    
    //If a stock level is set then update StockLevel
    $request = Controller::curr()->getRequest();
    if ($request && $newLevel = $request->requestVar('Stock')) {
      $stockLevel = $this->StockLevel();
      $stockLevel->Level = $newLevel;
      $stockLevel->write();
      $this->StockLevelID = $stockLevel->ID;
    }
    
    //If the ParentID is set to a ProductCategory, select that category for this Product
    $parent = $this->getParent();
    if ($parent && $parent instanceof ProductCategory) {
      $productCategories = $this->ProductCategories();
      if (!in_array($parent->ID, array_keys($productCategories->map()))) {
        $productCategories->add($parent);
      }
    }
  }
  
	/**
   * Copy the original product options or generate the default product 
   * options
   * 
   * @see SiteTree::onAfterWrite()
   */
  function onAfterWrite() {
    parent::onAfterWrite();

    if ($this->firstWrite) {
      
      //TODO Make sure there is a StockLevel for this product by default
      
      $original = DataObject::get_by_id($this->class, $this->original['ID']);
      if ($original) {
        $images = $original->Images();
        $this->duplicateProductImages($images);
      }
    }

    //If the variation does not have a complete set of valid options, then disable it
    $variations = DataObject::get('Variation', "Variation.ProductID = " . $this->ID . " AND Variation.Status = 'Enabled'");

    if ($variations) foreach ($variations as $variation) {
      if (!$variation->hasValidOptions()) {
        $variation->Status = 'Disabled';
        $variation->write();
      }
    }
  }
	
	/**
	 * Unpublish products if they get deleted, such as in product admin area
	 * 
	 * @see SiteTree::onAfterDelete()
	 */
  function onAfterDelete() {
    parent::onAfterDelete();
  
    if ($this->isPublished()) {
      $this->doUnpublish();
    }
  }
  
	/**
	 * Set the currency for all products. Must match site curency.
	 * TODO set currency for entire site in central location
	 * 
	 * @param Array $currency
	 */
	public static function set_allowed_currency(Array $currency) {
	  if (count($currency) && array_key_exists(Payment::site_currency(), $currency)) {
	    self::$allowed_currency = $currency;
	  }
	  else {
	    user_error("Cannot set allowed currency. Currency must match: ".Payment::site_currency(), E_USER_WARNING);
	    //TODO return meaningful error to browser in case error not shown
	    return;
	  }
	}
    
	/**
	 * Set some CMS fields for managing Product images, Variations, Options, Attributes etc.
	 * 
	 * @see Page::getCMSFields()
	 * @return FieldSet
	 */
	public function getCMSFields() {
    $fields = parent::getCMSFields();
    
    //Gallery
    $manager = new ComplexTableField(
      $this,
      'Images',
      'ProductImage',
      array(
        'SummaryOfImage' => 'Thumbnail',
        'Caption' => 'Caption'
      ),
      'getCMSFields_forPopup'
    );
    $manager->setPopupSize(650, 400);
    $fields->addFieldToTab("Root.Content.Gallery", new HeaderField(
    	'GalleryHeading', 
    	'Add images for this product, the first image will be used as a thumbnail',
      3
    ));
    $fields->addFieldToTab("Root.Content.Gallery", $manager);
    
    
    //Product fields
    $amountField = new MoneyField('Amount', 'Amount');
		$amountField->setAllowedCurrencies(self::$allowed_currency);	
		$fields->addFieldToTab('Root.Content.Main', $amountField, 'Content');
		
		//Stock level field
		$level = $this->StockLevel()->Level;
		$fields->addFieldToTab('Root.Content.Main', new StockField('Stock', null, $level), 'Content');
		
		//Product categories
    $manager = new BelongsManyManyComplexTableField(
      $this,
      'ProductCategories',
      'ProductCategory',
      array(),
      'getCMSFields_forPopup'
    );
    $manager->setPermissions(array());
    $fields->addFieldToTab("Root.Content.Categories", new HeaderField(
    	'CategoriesHeading', 
    	'Select categories you would like this product to appear in',
      3
    ));
    $fields->addFieldToTab("Root.Content.Categories", $manager);
		
		//Attributes selection
		$anyAttribute = DataObject::get_one('Attribute');
		if ($anyAttribute && $anyAttribute->exists()) {
  		$tablefield = new ManyManyComplexTableField(
        $this,
        'Attributes',
        'Attribute',
        array(
        	'Title' => 'Title',
        	'Description' => 'Description'
        ),
        'getCMSFields'
      );
      $tablefield->setPermissions(array());
      $fields->addFieldToTab("Root.Content.Attributes", new HeaderField(
      	'AttributeHeading', 
      	'Select attributes for this product',
        3
      ));
      $attributeHelp = <<<EOS
<p class="ProductHelp">
Once attributes are selected don't forget to save. 
Always make sure there are options for each attribute and variations which are enabled and have 
an option selected for each attribute.
</p>
EOS;
      $fields->addFieldToTab("Root.Content.Attributes", new LiteralField('AttributeHelp', $attributeHelp));
      
      $attributeAlert = <<<EOS
<p id="AttributeAlert" class="message good">
Please 'Save' after you have finished changing attributes and check that product variations are correct.
</p>
EOS;
      $fields->addFieldToTab("Root.Content.Attributes", new LiteralField('AttributeAlert', $attributeAlert));
      
      $fields->addFieldToTab("Root.Content.Attributes", $tablefield);
		}

    //Options selection
    $attributes = $this->Attributes();
    if ($attributes && $attributes->exists()) {
      
      //Remove the stock level field if there are variations, each variation has a stock field
      $fields->removeByName('Stock');
      
      $variationFieldList = array();
      
      $fields->addFieldToTab("Root.Content", new TabSet('Options'));
      $fields->addFieldToTab("Root.Content", new Tab('Variations'));
      
      foreach ($attributes as $attribute) {

        $variationFieldList['AttributeValue_'.$attribute->ID] = $attribute->Title;

        //TODO refactor, this is a really dumb place to be writing default options probably
        
        //If there aren't any existing options for this attribute on this product,
        //populate with the default options
        $defaultOptions = DataObject::get('Option', "ProductID = 0 AND AttributeID = $attribute->ID");
        $existingOptions = DataObject::get('Option', "ProductID = $this->ID AND AttributeID = $attribute->ID");
        if (!$existingOptions || !$existingOptions->exists()) {
          if ($defaultOptions && $defaultOptions->exists()) {
            foreach ($defaultOptions as $option) {
              $newOption = $option->duplicate(false);
              $newOption->ProductID = $this->ID;
              $newOption->write();
            }
          }
        }

        $attributeTabName = str_replace(' ', '', $attribute->Title);
        $fields->addFieldToTab("Root.Content.Options", new Tab($attributeTabName));
        $manager = new OptionComplexTableField(
          $this,
          $attribute->Title,
          'Option',
          array(
            'Title' => 'Title',
          ),
          'getCMSFields_forPopup',
          "AttributeID = $attribute->ID"
        );
        $manager->setAttributeID($attribute->ID);
        $fields->addFieldToTab("Root.Content.Options.".$attributeTabName, $manager);
      }

      $variationFieldList['SummaryOfStock'] = 'Stock';
      $variationFieldList['SummaryOfPrice'] = 'Price Difference';
      $variationFieldList['Status'] = 'Status';
      
      $manager = new VariationComplexTableField(
        $this,
        'Variations',
        'Variation',
        $variationFieldList,
        'getCMSFields_forPopup'
      );
      $fields->addFieldToTab("Root.Content.Variations", $manager);
    }
    
    return $fields;
	}

  /**
   * Hack to set Amount field in the array of database fields for this Product.
   * Helps to ensure a new version is created when Amount (type of {@link Money}) is changed
   * on a Product.
   * 
   * @see DataObject::inheritedDatabaseFields()
   * @return Array
   */
  public function inheritedDatabaseFields() {

		$fields     = array();
		$currentObj = $this->class;
		
		while($currentObj != 'DataObject') {
			$fields     = array_merge($fields, self::custom_database_fields($currentObj));
			$currentObj = get_parent_class($currentObj);
		}

		//Add field names in for Money fields
		$fields['Amount'] = 0;

		return (array) $fields;
	}
  
  /**
   * Duplicate product images, useful when duplicating a product. 
   * 
   * @see Product::onAfterWrite()
   * @param DataObjectSet $images
   */
  protected function duplicateProductImages(DataObjectSet $images) {
    
    foreach ($images as $productImage) {
      $newImage = $productImage->duplicate(false);
      $newImage->ProductID = $this->ID;
      $newImage->write();
    }
  }
  
  /**
   * Get the first Image of all Images attached to this Product.
   * 
   * @return Image
   */
  public function FirstImage() {
    $images = $this->Images();
    $images->sort('SortOrder', 'ASC');
    return $images->First();
  }
	
	/**
	 * Summary of product categories for convenience, categories are comma seperated.
	 * 
	 * @return String
	 */
	function SummaryOfCategories() {
	  $summary = array();
	  $categories = $this->ProductCategories();
	  
	  if ($categories) foreach ($categories as $productCategory) {
	    $summary[] = $productCategory->Title;
	  } 
	  
	  return implode(', ', $summary);
	}
	
	/**
	 * Get the URL for this Product, products that are not part of the SiteTree are 
	 * displayed by the {@link Product_Controller}.
	 * 
	 * @see SiteTree::Link()
	 * @see Product_Controller::show()
	 * @return String
	 */
	function Link($action = null) {
	  
	  if ($this->ParentID > -1) {
	    //return Controller::join_links(Director::baseURL() . 'product/', $this->URLSegment .'/');
	    return parent::Link($action);
	  }
	  return Controller::join_links(Director::baseURL() . 'product/', $this->RelativeLink($action));
	}
	
	/**
   * A product is required to be added to a cart with a variation if it has attributes.
   * A product with attributes needs to have some enabled {@link Variation}s
   * 
   * @return Boolean
   */
  public function requiresVariation() {
    $attributes = $this->Attributes();
    return $attributes && $attributes->exists();
  }
  
  /**
   * Get options for an Attribute of this Product.
   * 
   * @param Int $attributeID
   * @return DataObjectSet
   */
  public function getOptionsForAttribute($attributeID) {
    
    $options = new DataObjectSet();
    $variations = $this->Variations();
    
    if ($variations && $variations->exists()) foreach ($variations as $variation) {

      if ($variation->isEnabled()) {
        $option = $variation->getOptionForAttribute($attributeID);
        if ($option) $options->push($option); 
      }
    }
    return $options;
  }
  
	/**
   * Validate the Product before it is saved in {@link ShopAdmin}.
   * 
   * @see DataObject::validate()
   * @return ValidationResult
   */
  public function validate() {
    
    $result = new ValidationResult(); 

    //If this is being published, check that enabled variations exist if they are required
    $request = Controller::curr()->getRequest();
    $publishing = ($request && $request->getVar('action_publish')) ? true : false;
    
    if ($publishing && $this->requiresVariation()) {
      
      $variations = $this->Variations();
      
      if (!in_array('Enabled', $variations->map('ID', 'Status'))) {
  		  $result->error(
  	      'Cannot publish product when no variations are enabled. Please enable some product variations and try again.',
  	      'VariationsDisabledError'
  	    );
  		}
    }
    return $result;
	}
	
	/**
	 * Set custom validator for validating EditForm in {@link ShopAdmin}. Not currently used.
	 * 
	 * TODO could use this custom validator to check variations perhaps
	 * 
	 * @return ProductAdminValidator
	 */
	function getCMSValidator() {
	  return new ProductAdminValidator();
	}
	
	/**
	 * Summary of price for convenience
	 * 
	 * @return String Amount formatted with Nice()
	 */
	function SummaryOfPrice() {
	  return $this->Amount->Nice();
	}
	
<<<<<<< HEAD
	public function updateStockBy($quantity) {
	  //Negative quantity when adding to the cart
	  //Positive quantity when removing from the cart
	  $stockLevel = $this->StockLevel();
	  $stockLevel->Level += $quantity;
	  $stockLevel->write();
=======
	/**
	 * Get parent type for Product, extra parent type of exempt where the product is not
	 * part of the site tree (instead associated to product categories).
	 * 
	 * @see SiteTree::getParentType()
	 * @return String Returns root, exempt or subpage
	 */
  function getParentType() {
    $parentType = null;
    if ($this->ParentID == 0) {
      $parentType = 'root';
    }
    else if ($this->ParentID == -1) {
      $parentType = 'exempt';
    }
    else {
      $parentType = 'subpage';
    }
    return $parentType;
>>>>>>> 6d374a15
	}

}

/**
 * Displays a product, add to cart form, gets options and variation price for a {@link Product} 
 * via AJAX.
 * 
 * @author Frank Mullenger <frankmullenger@gmail.com>
 * @copyright Copyright (c) 2011, Frank Mullenger
 * @package shop
 * @subpackage product
 * @version 1.0
 */
class Product_Controller extends Page_Controller {
  
  /**
   * Allowed actions for this controller
   * 
   * @var Array
   */
  public static $allowed_actions = array (
  	'add',
    'options',
    'AddToCartForm',
    'variationprice',
    'index'
  );

  /**
   * URL handlers to redirect URLs of the type /product/[Product URL Segment]
   * to the correct actions. As well as directing norman nested URLs to the same
   * actions. This is so that Products without a ParentID (not part of the site tree) 
   * can be accessed from a nicely formatted generic URL.
   * 
   * @see Product::Link()
   * @var Array
   */
  public static $url_handlers = array( 
    '' => 'index',
  	'AddToCartForm' => 'AddToCartForm',
    'add' => 'add',
  	'options' => 'options',
    'variationprice' => 'variationprice',
  	
    '$ID!/AddToCartForm' => 'AddToCartForm',
    '$ID!/add' => 'add',
    '$ID/options' => 'options',
    '$ID/variationprice' => 'variationprice',
  	'$ID!' => 'index',
  );
  
  /**
   * Include some CSS and set the dataRecord to the current Product that is being viewed.
   * 
   * @see Page_Controller::init()
   */
  function init() {
    parent::init();
    
    Requirements::css('shop/css/Shop.css');
    
    //Get current product page for products that are not part of the site tree
    //and do not have a ParentID set, they are accessed via this controller using
    //Director rules
    if ($this->dataRecord->ID == -1) {
      
      $params = $this->getURLParams();
      
      if ($urlSegment = $params['ID']) {
        $product = DataObject::get_one('Product', "URLSegment = '" . convert::raw2sql($urlSegment) . "'");
        
        if ($product && $product->exists()) {
          $this->dataRecord = $product; 
          $this->failover = $this->dataRecord;
          
          $this->customise(array(
            'Product' => $this->data()
          ));
        }
      }
    }
  }
  
  /**
   * Display a {@link Product}.
   * 
   * @param SS_HTTPRequest $request
   */
  function index(SS_HTTPRequest $request) {

    $product = $this->data();

    if ($product && $product->exists()) {
      $data = array(
      	'Product' => $product,
        'Content' => $this->Content, 
       	'Form' => $this->AddToCartForm() 
      );
      return $this->Customise($data)->renderWith(array('Product','Page'));
      
      /*
      $ssv = new SSViewer("Page"); 
      $ssv->setTemplateFile("Layout", "Product_show"); 
      return $this->Customise($data)->renderWith($ssv); 
      */
    }
    else {
      return $this->httpError(404, 'Sorry that product could not be found');
    }
  }
  
	/**
   * Add to cart form for adding Products, to show on the Product page.
   * 
   * @param Int $quantity
   * @param String $redirectURL A URL to redirect to after the product is added, useful to redirect to cart page
   */
  function AddToCartForm($quantity = null, $redirectURL = null) {
    
    $product = $this->data();
    
    $fields = new FieldSet(
      new HiddenField('ProductClass', 'ProductClass', $product->ClassName),
      new HiddenField('ProductID', 'ProductID', $product->ID),
      //new HiddenField('ProductVariationID', 'ProductVariationID', 0),
      new HiddenField('Redirect', 'Redirect', $redirectURL)
    );

    //Get the options for this product
    $optionGroupField = new OptionGroupField('OptionGroup', $product);
    $fields->push($optionGroupField);
    
    $fields->push(new QuantityField('Quantity', 'Quantity', $quantity));
    
    $actions = new FieldSet(
      new FormAction('add', 'Add To Cart')
    );
    $validator = new AddToCartFormValidator(
    	'ProductClass', 
    	'ProductID',
      'Quantity'
    );
    $validator->setJavascriptValidationHandler('none'); 
    
    $controller = Controller::curr();
    $form = new AddToCartForm($controller, 'AddToCartForm', $fields, $actions, $validator);
    $form->disableSecurityToken();
    
    //Change the action to accommodate product pages not in the site tree (ParentID = -1)
	  //$form->setFormAction('/product/'.$this->URLSegment.'/add');
    
    return $form;
	}
  
	/**
	 * Add an item to the current cart ({@link Order}) for a given {@link Product}.
	 * 
	 * @param Array $data
	 * @param Form $form
	 */
  function add(Array $data, Form $form) {
    CartControllerExtension::get_current_order()->addItem($this->getProduct(), $this->getQuantity(), $this->getProductOptions());
    
    //Show feedback if redirecting back to the Product page
    if (!$this->getRequest()->requestVar('Redirect')) {
      $form->sessionMessage(
  			'The product was added to your cart.',
  			'good'
  		);
    }
    $this->goToNextPage();
  }
  
	/**
   * Find a product based on current request
   * 
   * @see SS_HTTPRequest
   * @return DataObject 
   */
  private function getProduct() {
    $request = $this->getRequest();
    return DataObject::get_by_id($request->requestVar('ProductClass'), $request->requestVar('ProductID'));
  }
  
  /**
   * Get product variations based on current request, check that options in request
   * correspond to a variation
   * 
   * @see SS_HTTPRequest
   * @return DataObject 
   */
  private function getProductOptions() {
    
    $productVariations = new DataObjectSet();
    $request = $this->getRequest();
    $options = $request->requestVar('Options');
    $product = $this->data();
    $variations = $product->Variations();

    if ($variations && $variations->exists()) foreach ($variations as $variation) {
      
      $variationOptions = $variation->Options()->map('AttributeID', 'ID');
      if ($options == $variationOptions && $variation->isEnabled()) {
        $productVariations->push($variation);
      }
    }
    return $productVariations;
  }
  
  /**
   * Find the quantity based on current request
   * 
   * @return Int
   */
  private function getQuantity() {
    $quantity = $this->getRequest()->requestVar('Quantity');
    return (isset($quantity)) ?$quantity :1;
  }
  
  /**
   * Send user to next page based on current request vars,
   * if no redirect is specified redirect back.
   * 
   * TODO make this work with AJAX
   */
  private function goToNextPage() {
    $redirectURL = $this->getRequest()->requestVar('Redirect');

    //Check if on site URL, if so redirect there, else redirect back
    if ($redirectURL && Director::is_site_url($redirectURL)) Director::redirect(Director::absoluteURL(Director::baseURL() . $redirectURL));
    else Director::redirectBack();
  }
  
  /**
   * Get options for a product and return for use in the form
   * Must get options for nextAttributeID, but these options should be filtered so 
   * that only the options for the variations that match attributeID and optionID
   * are returned.
   * 
   * In other words, do not just return options for a product, return options for product
   * variations.
   * 
   * Usually called via AJAX.
   * 
   * @param SS_HTTPRequest $request
   * @return String JSON encoded string for use to update options in select fields on Product page
   */
  public function options(SS_HTTPRequest $request) {

    $data = array();
    $product = $this->data();
    $options = new DataObjectSet();
    $variations = $product->Variations();
    $filteredVariations = new DataObjectSet();
    
    $attributeOptions = $request->postVar('Options');
    $nextAttributeID = $request->postVar('NextAttributeID');
    
    //Filter variations to match attribute ID and option ID
    //Variations need to have the same option for each attribute ID in POST data to be considered
    if ($variations && $variations->exists()) foreach ($variations as $variation) {

      $variationOptions = array();
      //if ($attributeOptions && is_array($attributeOptions)) 
      foreach ($attributeOptions as $attributeID => $optionID) {
        
        //Get option for attribute ID, if this variation has options for every attribute in the array then add it to filtered
        $attributeOption = $variation->getOptionForAttribute($attributeID);
        if ($attributeOption && $attributeOption->ID == $optionID) $variationOptions[$attributeID] = $optionID;
      }
      
      if ($variationOptions == $attributeOptions && $variation->isEnabled()) {
        $filteredVariations->push($variation);
      }
    }
    
    //Find options in filtered variations that match next attribute ID
    //All variations must have options for all attributes so this is belt and braces really
    if ($filteredVariations && $filteredVariations->exists()) foreach ($filteredVariations as $variation) {
      $attributeOption = $variation->getOptionForAttribute($nextAttributeID);
      if ($attributeOption) $options->push($attributeOption);
    }
    
    if ($options && $options->exists()) {

      $map = $options->map();
      //This resets the array counter to 0 which ruins the attribute IDs
      //array_unshift($map, 'Please Select'); 
      $data['options'] = $map;
      
      $data['count'] = count($map);
      $data['nextAttributeID'] = $nextAttributeID;
    }

    return json_encode($data);
  }
  
  /**
   * Calculate the {@link Variation} price difference based on current request. 
   * Current seleted options are passed in POST vars, if a matching Variation can 
   * be found, the price difference of that Variation is returned for display on the Product 
   * page.
   * 
   * TODO return the total here as well
   * 
   * @param SS_HTTPRequest $request
   * @return String JSON encoded string of price difference
   */
  function variationprice(SS_HTTPRequest $request) {
    
    $data = array();
    $product = $this->data();
    $variations = $product->Variations();
    
    $attributeOptions = $request->postVar('Options');

    //Filter variations to match attribute ID and option ID
    $variationOptions = array();
    if ($variations && $variations->exists()) foreach ($variations as $variation) {

      $options = $variation->Options();
      if ($options) foreach ($options as $option) {
        $variationOptions[$variation->ID][$option->AttributeID] = $option->ID;
      }
    }
    
    $variation = null;
    foreach ($variationOptions as $variationID => $options) {
      
      if ($options == $attributeOptions) {
        $variation = $variations->find('ID', $variationID);
        break;
      }
    }
    
    $data['totalPrice'] = $product->Amount->Nice();
    
    if ($variation) {

      if ($variation->Amount->getAmount() == 0) {
        $data['priceDifference'] = 0;
      }
      else if ($variation->Amount->getAmount() > 0) {
        $data['priceDifference'] = '(+' . $variation->Amount->Nice() . ')';
        $newTotal = new Money();
        $newTotal->setCurrency($product->Amount->getCurrency());
        $newTotal->setAmount($product->Amount->getAmount() + $variation->Amount->getAmount());
        $data['totalPrice'] = $newTotal->Nice();
      }
      else { //Variations have been changed so only positive values, so this is unnecessary
        //$data['priceDifference'] = '(' . $variation->Amount->Nice() . ')';
      }
    }

    return json_encode($data);
  }
}<|MERGE_RESOLUTION|>--- conflicted
+++ resolved
@@ -570,14 +570,15 @@
 	  return $this->Amount->Nice();
 	}
 	
-<<<<<<< HEAD
+
 	public function updateStockBy($quantity) {
 	  //Negative quantity when adding to the cart
 	  //Positive quantity when removing from the cart
 	  $stockLevel = $this->StockLevel();
 	  $stockLevel->Level += $quantity;
 	  $stockLevel->write();
-=======
+	}
+  
 	/**
 	 * Get parent type for Product, extra parent type of exempt where the product is not
 	 * part of the site tree (instead associated to product categories).
@@ -597,7 +598,6 @@
       $parentType = 'subpage';
     }
     return $parentType;
->>>>>>> 6d374a15
 	}
 
 }
